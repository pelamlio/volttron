# -*- coding: utf-8 -*- {{{
# vim: set fenc=utf-8 ft=python sw=4 ts=4 sts=4 et:
#
# Copyright (c) 2013, Battelle Memorial Institute
# All rights reserved.
#
# Redistribution and use in source and binary forms, with or without
# modification, are permitted provided that the following conditions are met:
#
# 1. Redistributions of source code must retain the above copyright notice, this
#    list of conditions and the following disclaimer.
# 2. Redistributions in binary form must reproduce the above copyright notice,
#    this list of conditions and the following disclaimer in the documentation
#    and/or other materials provided with the distribution.
#
# THIS SOFTWARE IS PROVIDED BY THE COPYRIGHT HOLDERS AND CONTRIBUTORS "AS IS" AND
# ANY EXPRESS OR IMPLIED WARRANTIES, INCLUDING, BUT NOT LIMITED TO, THE IMPLIED
# WARRANTIES OF MERCHANTABILITY AND FITNESS FOR A PARTICULAR PURPOSE ARE
# DISCLAIMED. IN NO EVENT SHALL THE COPYRIGHT OWNER OR CONTRIBUTORS BE LIABLE FOR
# ANY DIRECT, INDIRECT, INCIDENTAL, SPECIAL, EXEMPLARY, OR CONSEQUENTIAL DAMAGES
# (INCLUDING, BUT NOT LIMITED TO, PROCUREMENT OF SUBSTITUTE GOODS OR SERVICES;
# LOSS OF USE, DATA, OR PROFITS; OR BUSINESS INTERRUPTION) HOWEVER CAUSED AND
# ON ANY THEORY OF LIABILITY, WHETHER IN CONTRACT, STRICT LIABILITY, OR TORT
# (INCLUDING NEGLIGENCE OR OTHERWISE) ARISING IN ANY WAY OUT OF THE USE OF THIS
# SOFTWARE, EVEN IF ADVISED OF THE POSSIBILITY OF SUCH DAMAGE.
#
# The views and conclusions contained in the software and documentation are those
# of the authors and should not be interpreted as representing official policies,
# either expressed or implied, of the FreeBSD Project.
#

# This material was prepared as an account of work sponsored by an
# agency of the United States Government.  Neither the United States
# Government nor the United States Department of Energy, nor Battelle,
# nor any of their employees, nor any jurisdiction or organization
# that has cooperated in the development of these materials, makes
# any warranty, express or implied, or assumes any legal liability
# or responsibility for the accuracy, completeness, or usefulness or
# any information, apparatus, product, software, or process disclosed,
# or represents that its use would not infringe privately owned rights.
#
# Reference herein to any specific commercial product, process, or
# service by trade name, trademark, manufacturer, or otherwise does
# not necessarily constitute or imply its endorsement, recommendation,
# r favoring by the United States Government or any agency thereof,
# or Battelle Memorial Institute. The views and opinions of authors
# expressed herein do not necessarily state or reflect those of the
# United States Government or any agency thereof.
#
# PACIFIC NORTHWEST NATIONAL LABORATORY
# operated by BATTELLE for the UNITED STATES DEPARTMENT OF ENERGY
# under Contract DE-AC05-76RL01830

#}}}

import cherrypy
import datetime
import logging
import sys
import requests
import os
import os.path as p
import uuid

from volttron.platform import vip, jsonrpc
from volttron.platform.control import Connection
from volttron.platform.agent.vipagent import RPCAgent, periodic, onevent, jsonapi, export
from volttron.platform.agent import utils
from volttron.platform.agent.utils import jsonapi

from volttron.platform.jsonrpc import (INTERNAL_ERROR, INVALID_PARAMS,
                                       INVALID_REQUEST, METHOD_NOT_FOUND, PARSE_ERROR,
                                       UNHANDLED_EXCEPTION)

def get_error_response(code, message, data=None):
    return {'jsonrpc': '2.0',
            'error': { 'code': code, 'message': message, 'data' : data}
            }


utils.setup_logging()
_log = logging.getLogger(__name__)

def PlatformAgent(config_path, **kwargs):

    home = os.path.expanduser(os.path.expandvars(
                 os.environ.get('VOLTTRON_HOME', '~/.volttron')))
    vip_address = 'ipc://@{}/run/vip.socket'.format(home)

    config = utils.load_config(config_path)

    def get_config(name):
        try:
            return kwargs.pop(name)
        except KeyError:
            return config.get(name, '')

    agentid = get_config('agentid')
    manager_vip_address = get_config('manager_vip_address')
    manager_vip_identity = get_config('manager_vip_identity')
    vip_identity = get_config('vip_identity')

    class Agent(RPCAgent):

        def __init__(self, **kwargs):
            #vip_identity,
            super(Agent, self).__init__(vip_address, vip_identity=vip_identity, **kwargs)
            self.vip_address = vip_address
            self.vip_identity = vip_identity
            self.manager_vip_identity = manager_vip_identity
            self.manager_vip_address = manager_vip_address
<<<<<<< HEAD
            self.agentid = agentid
=======
>>>>>>> 391f442d



        @export()
        def list_agents(self):
            print("Getting agents from control!")
            print("self.vip_addr", self.vip_address)
            result = self.rpc_call("control", "list_agents").get()
            return result

        @export()
        def route_request(self, id, method, params):

<<<<<<< HEAD
            print("platform agent: id: {}, method: {}, params: {}".format(
                                                        id, method, params))

=======
>>>>>>> 391f442d
            if method == 'list_agents':
                result = self.list_agents()
            elif method == 'status_agents':
                print self.rpc_call('control', method).get()

                result = {'result': [{'name':a[1], 'uuid': a[0], 'process_id': a[2][0],
                          'return_code': a[2][1]}
                         for a in self.rpc_call('control', method).get()]}

            elif method in ('agent_status', 'start_agent', 'stop_agent'):
                status = self.rpc_call('control', method, params).get()
                if method == 'stop_agent' or status == None:
                    # Note we recurse here to get the agent status.
                    result = self.route_request(id, 'agent_status', params)
                else:
                    result = {'process_id': status[0], 'return_code': status[1]}
<<<<<<< HEAD
            else:
                print("AAAAACCCCCKKKKKKKK")
=======

>>>>>>> 391f442d

            if isinstance(result, dict):
                if 'result' in result or 'code' in result:
                    return result


<<<<<<< HEAD
            return {'result': result} # {'jsonapi': '2.0', 'result': result, 'id': id}
=======
            return {'result': result}
>>>>>>> 391f442d
#             else:
#
#             try:
#                 if len(result):
#                     return result
#             except:
#                 return {'code': METHOD_NOT_FOUND,
#                         'message': 'Method on agent manager: {}'.format(method)}

#             fields = method.split('.')
#
#             if len(fields) < 3:
#                 return get_error_response(METHOD_NOT_FOUND,
#                                           "Unknown Method",
#                                           "Can't find "+ method)
#
#             return get_error_response(id, INTERNAL_ERROR, 'Not implemented')


        @export()
        def list_agent_methods(self, method, params, id, agent_uuid):
            print("Got!", method, params, id)
            return get_error_response(id, INTERNAL_ERROR, 'Not implemented')

        @onevent('setup')
        def setup(self):
            _log.debug('platform agent setup.  Connection to {} -> {}'.format(
                            self.manager_vip_address, self.manager_vip_identity))
            self._ctl = Connection(self.manager_vip_address,
                                   peer=self.manager_vip_identity)

        @onevent("start")
        def start(self):
            _log.debug('Starting service vip info: {}'.format(
                                                        str(self.__dict__)))
<<<<<<< HEAD
            _log.debug('registering {} with platformmanager {}'.format(
                            self.vip_identity, self.manager_vip_identity))
            self._ctl.notify("register_platform", self.vip_identity,
                             self.agentid, self.vip_address)
=======
            _log.debug('Connecting to peer: ({}, {})'.format(
                                                    self.manager_vip_address,
                                                    self.manager_vip_identity))
            self._ctl = Connection(self.manager_vip_address,
                                   peer=self.manager_vip_identity)
            _log.debug('sending call register_platform {}'.format(
                                    str((vip_identity, agentid, vip_address))))
            self._ctl.call("register_platform", vip_identity, agentid, vip_address)
>>>>>>> 391f442d

        @onevent("finish")
        def stop(self):
            print("Stopping service")
            self._ctl.call("unregister_platform", vip_identity)

    Agent.__name__ = 'PlatformAgent'
    return Agent(**kwargs)




def main(argv=sys.argv):
    try:
        # If stdout is a pipe, re-open it line buffered
        if utils.isapipe(sys.stdout):
            # Hold a reference to the previous file object so it doesn't
            # get garbage collected and close the underlying descriptor.
            stdout = sys.stdout
            sys.stdout = os.fdopen(stdout.fileno(), 'w', 1)
        '''Main method called by the eggsecutable.'''

        config = os.environ.get('AGENT_CONFIG')
        agent = PlatformAgent(config_path=config)
        agent.run()
    except KeyboardInterrupt:
        pass


if __name__ == '__main__':
    # Entry point for script
    try:
        sys.exit(main())
    except KeyboardInterrupt:
        pass<|MERGE_RESOLUTION|>--- conflicted
+++ resolved
@@ -109,10 +109,7 @@
             self.vip_identity = vip_identity
             self.manager_vip_identity = manager_vip_identity
             self.manager_vip_address = manager_vip_address
-<<<<<<< HEAD
             self.agentid = agentid
-=======
->>>>>>> 391f442d
 
 
 
@@ -125,13 +122,9 @@
 
         @export()
         def route_request(self, id, method, params):
-
-<<<<<<< HEAD
             print("platform agent: id: {}, method: {}, params: {}".format(
                                                         id, method, params))
 
-=======
->>>>>>> 391f442d
             if method == 'list_agents':
                 result = self.list_agents()
             elif method == 'status_agents':
@@ -148,23 +141,13 @@
                     result = self.route_request(id, 'agent_status', params)
                 else:
                     result = {'process_id': status[0], 'return_code': status[1]}
-<<<<<<< HEAD
-            else:
-                print("AAAAACCCCCKKKKKKKK")
-=======
-
->>>>>>> 391f442d
 
             if isinstance(result, dict):
                 if 'result' in result or 'code' in result:
                     return result
 
-
-<<<<<<< HEAD
-            return {'result': result} # {'jsonapi': '2.0', 'result': result, 'id': id}
-=======
             return {'result': result}
->>>>>>> 391f442d
+
 #             else:
 #
 #             try:
@@ -200,21 +183,10 @@
         def start(self):
             _log.debug('Starting service vip info: {}'.format(
                                                         str(self.__dict__)))
-<<<<<<< HEAD
-            _log.debug('registering {} with platformmanager {}'.format(
-                            self.vip_identity, self.manager_vip_identity))
-            self._ctl.notify("register_platform", self.vip_identity,
-                             self.agentid, self.vip_address)
-=======
-            _log.debug('Connecting to peer: ({}, {})'.format(
-                                                    self.manager_vip_address,
-                                                    self.manager_vip_identity))
-            self._ctl = Connection(self.manager_vip_address,
-                                   peer=self.manager_vip_identity)
             _log.debug('sending call register_platform {}'.format(
                                     str((vip_identity, agentid, vip_address))))
             self._ctl.call("register_platform", vip_identity, agentid, vip_address)
->>>>>>> 391f442d
+
 
         @onevent("finish")
         def stop(self):
