# -*- coding: utf-8 -*- {{{
# vim: set fenc=utf-8 ft=python sw=4 ts=4 sts=4 et:
#
# Copyright (c) 2013, Battelle Memorial Institute
# All rights reserved.
#
# Redistribution and use in source and binary forms, with or without
# modification, are permitted provided that the following conditions are met:
#
# 1. Redistributions of source code must retain the above copyright notice, this
#    list of conditions and the following disclaimer.
# 2. Redistributions in binary form must reproduce the above copyright notice,
#    this list of conditions and the following disclaimer in the documentation
#    and/or other materials provided with the distribution.
#
# THIS SOFTWARE IS PROVIDED BY THE COPYRIGHT HOLDERS AND CONTRIBUTORS "AS IS" AND
# ANY EXPRESS OR IMPLIED WARRANTIES, INCLUDING, BUT NOT LIMITED TO, THE IMPLIED
# WARRANTIES OF MERCHANTABILITY AND FITNESS FOR A PARTICULAR PURPOSE ARE
# DISCLAIMED. IN NO EVENT SHALL THE COPYRIGHT OWNER OR CONTRIBUTORS BE LIABLE FOR
# ANY DIRECT, INDIRECT, INCIDENTAL, SPECIAL, EXEMPLARY, OR CONSEQUENTIAL DAMAGES
# (INCLUDING, BUT NOT LIMITED TO, PROCUREMENT OF SUBSTITUTE GOODS OR SERVICES;
# LOSS OF USE, DATA, OR PROFITS; OR BUSINESS INTERRUPTION) HOWEVER CAUSED AND
# ON ANY THEORY OF LIABILITY, WHETHER IN CONTRACT, STRICT LIABILITY, OR TORT
# (INCLUDING NEGLIGENCE OR OTHERWISE) ARISING IN ANY WAY OUT OF THE USE OF THIS
# SOFTWARE, EVEN IF ADVISED OF THE POSSIBILITY OF SUCH DAMAGE.
#
# The views and conclusions contained in the software and documentation are
# those of the authors and should not be interpreted as representing official
# policies, either expressed or implied, of the FreeBSD Project.
#

# This material was prepared as an account of work sponsored by an
# agency of the United States Government.  Neither the United States
# Government nor the United States Department of Energy, nor Battelle,
# nor any of their employees, nor any jurisdiction or organization
# that has cooperated in the development of these materials, makes
# any warranty, express or implied, or assumes any legal liability
# or responsibility for the accuracy, completeness, or usefulness or
# any information, apparatus, product, software, or process disclosed,
# or represents that its use would not infringe privately owned rights.
#
# Reference herein to any specific commercial product, process, or
# service by trade name, trademark, manufacturer, or otherwise does
# not necessarily constitute or imply its endorsement, recommendation,
# r favoring by the United States Government or any agency thereof,
# or Battelle Memorial Institute. The views and opinions of authors
# expressed herein do not necessarily state or reflect those of the
# United States Government or any agency thereof.
#
# PACIFIC NORTHWEST NATIONAL LABORATORY
# operated by BATTELLE for the UNITED STATES DEPARTMENT OF ENERGY
# under Contract DE-AC05-76RL01830

#}}}

import base64
import datetime
import gevent
import logging
import sys
import requests
import os
import os.path as p
<<<<<<< HEAD
import re
=======
import shutil
import tempfile
>>>>>>> 8f0fd0f6
import uuid

from volttron.platform import vip, jsonrpc, control
from volttron.platform.control import Connection
<<<<<<< HEAD
from volttron.platform.agent.vipagent import RPCAgent, periodic, onevent, jsonapi, export, QueryAddressesMixin, spawn
from volttron.platform.agent import utils

from volttron.platform.jsonrpc import (INTERNAL_ERROR, INVALID_PARAMS,
                                       INVALID_REQUEST, METHOD_NOT_FOUND, PARSE_ERROR,
                                       UNHANDLED_EXCEPTION)
# from  import spawn
=======
from volttron.platform.agent.vipagent import (RPCAgent, ChannelMixin, periodic,
                                              onevent, jsonapi, export)
from volttron.platform.agent import utils

from volttron.platform.jsonrpc import (INTERNAL_ERROR, INVALID_PARAMS,
                                       INVALID_REQUEST, METHOD_NOT_FOUND,
                                       PARSE_ERROR, UNHANDLED_EXCEPTION)
>>>>>>> 8f0fd0f6

utils.setup_logging()
_log = logging.getLogger(__name__)

def get_error_response(code, message, data=None):
    return {'jsonrpc': '2.0',
            'error': {'code': code, 'message': message, 'data': data}
            }


def platform_agent(config_path, **kwargs):
    config = utils.load_config(config_path)

    agentid = config.get('agentid', 'platform')
    agent_type = config.get('agent_type', 'platform')
    vc_vip_address = config.get('volttron_central_vip_address', None)
    vc_vip_identity = config.get('volttron_central_vip_identity',
                                 "volttron.central")
    vip_identity = config.get('vip_identity', 'platform.agent')

    if not vc_vip_address:
        raise ValueError('Invalid volttron_central_vip_address')

<<<<<<< HEAD
    class Agent(RPCAgent, QueryAddressesMixin):
=======
    class Agent(RPCAgent, ChannelMixin):
>>>>>>> 8f0fd0f6

        def __init__(self, **kwargs):

            super(Agent, self).__init__(vip_identity=vip_identity, **kwargs)
            self.vip_identity = vip_identity
            self.vc_vip_identity = vc_vip_identity
            self.vc_vip_address = vc_vip_address
            self.agentid = agentid

        @export()
        def list_agents(self):
            result = self.rpc_call("control", "list_agents").get()
            return result

        def _install_agents(self, agent_files):
            tmpdir = tempfile.mkdtemp()
            results = []
            try:
                for f in agent_files:
                    path = os.path.join(tmpdir, f['file_name'])
                    with open(path, 'wb') as fout:
                        fout.write(base64.decodestring(f['file'].split('base64,')[1]))

                    agent_uuid = control._send_agent(self, 'control', path).get(timeout=15)
                    results.append({'uuid': agent_uuid})
#                     if 'tag' in f:
#                         result = self.rpc_call('control', 'tag_agent',
#                                                [str(agent_uuid), f['tag']]).get(timeout=5)
#                         results.append({'uuid': str(agent_uuid), 'tag': f['tag']})
#                     else:
#                         results.append({'uuid': str(agent_uuid), 'tag': None})
            except Exception as e:
                print("EXCEPTION: "+e.message)

            finally:
                shutil.rmtree(tmpdir)
            return results

        @export()
        def route_request(self, id, method, params):
            _log.debug('platform agent routing request: {}, {}'.format(id, method))
            if method == 'list_agents':
                result = self.list_agents()
            elif method == 'status_agents':
                result = {'result': [{'name':a[1], 'uuid': a[0], 'process_id': a[2][0],
                          'return_code': a[2][1]}
                         for a in self.rpc_call('control', method).get()]}

            elif method in ('agent_status', 'start_agent', 'stop_agent'):
                status = self.rpc_call('control', method, params).get()
                if method == 'stop_agent' or status == None:
                    # Note we recurse here to get the agent status.
                    result = self.route_request(id, 'agent_status', params)
                else:
                    result = {'process_id': status[0], 'return_code': status[1]}
            elif method in ('install'):

                if not 'files' in params:
                    result = {'code': INVALID_PARAMS}
                else:
                    result = self._install_agents(params['files'])

            else:
                result = {'code': METHOD_NOT_FOUND}

            if isinstance(result, dict):
                if 'result' in result:
                    return result['result']
                elif 'code' in result:
                    return result['code']

            return result

        @export()
        def list_agent_methods(self, method, params, id, agent_uuid):
            return get_error_response(id, INTERNAL_ERROR, 'Not implemented')

        @onevent('setup')
        def setup(self):
            _log.debug('platform agent setup.  Connection to {} -> {}'.format(
                            self.vc_vip_address, self.vc_vip_identity))
            self._ctl = Connection(self.vc_vip_address,
                                   peer=self.vc_vip_identity)

       
        @onevent("start")
        @spawn
        def start(self):
            _log.debug('Starting service vip info: {}'.format(
                                                        str(self.__dict__)))
            vip_addresses = self.query_addresses().get(timeout=10)
            self._external_vip = find_registration_address(vip_addresses)
           
            self._register()

        #@periodic(period=60)
        def _register(self):
            _log.debug('platformagent sending call register {}'.format(
                                    str((vip_identity, agentid, self._external_vip))))
            
            self._external_vip = self._external_vip
            
            self._ctl.call("register_platform", vip_identity, agentid, self._external_vip)

        @onevent("finish")
        def stop(self):
            self._ctl.call("unregister_platform", vip_identity)

    Agent.__name__ = 'PlatformAgent'
    return Agent(**kwargs)


def is_ip_private(vip_address):
    ip = vip_address.strip().lower().split("tcp://")[1]

    # https://en.wikipedia.org/wiki/Private_network

    priv_lo = re.compile("^127\.\d{1,3}\.\d{1,3}\.\d{1,3}$")
    priv_24 = re.compile("^10\.\d{1,3}\.\d{1,3}\.\d{1,3}$")
    priv_20 = re.compile("^192\.168\.\d{1,3}.\d{1,3}$")
    priv_16 = re.compile("^172.(1[6-9]|2[0-9]|3[0-1]).[0-9]{1,3}.[0-9]{1,3}$")

    return priv_lo.match(ip) != None or priv_24.match(ip) != None or priv_20.match(ip) != None or priv_16.match(ip) != None


def find_registration_address(vip_addresses):
    # Find the address to send back to the VCentral in order of preference
    # Non-private IP (first one wins)
    # TCP address (last one wins)
    # IPC if first element is IPC it wins
     #Pull out the tcp address
     
    # If this is a string we have only one choice
    if vip_addresses and isinstance(vip_addresses, basestring):
        return vip_addresses 
    elif vip_addresses and isinstance(vip_addresses, (list, tuple)):
        result = None
        for vip in vip_addresses:
            if result is None:
                result = vip
            if vip.startswith("tcp") and is_ip_private(vip):
                result = vip
            elif vip.startswith("tcp") and not is_ip_private(vip):
                return vip
            
        return result
    
def main(argv=sys.argv):
    '''Main method called by the eggsecutable.'''
    utils.default_main(platform_agent,
                       description='Agent available to manage from a remote '
                                    + 'system.',
                       no_pub_sub_socket=True,
                       argv=argv)


if __name__ == '__main__':
    # Entry point for script
    try:
        sys.exit(main())
    except KeyboardInterrupt:
        pass<|MERGE_RESOLUTION|>--- conflicted
+++ resolved
@@ -61,33 +61,20 @@
 import requests
 import os
 import os.path as p
-<<<<<<< HEAD
 import re
-=======
 import shutil
 import tempfile
->>>>>>> 8f0fd0f6
 import uuid
 
 from volttron.platform import vip, jsonrpc, control
 from volttron.platform.control import Connection
-<<<<<<< HEAD
-from volttron.platform.agent.vipagent import RPCAgent, periodic, onevent, jsonapi, export, QueryAddressesMixin, spawn
-from volttron.platform.agent import utils
-
-from volttron.platform.jsonrpc import (INTERNAL_ERROR, INVALID_PARAMS,
-                                       INVALID_REQUEST, METHOD_NOT_FOUND, PARSE_ERROR,
-                                       UNHANDLED_EXCEPTION)
-# from  import spawn
-=======
-from volttron.platform.agent.vipagent import (RPCAgent, ChannelMixin, periodic,
-                                              onevent, jsonapi, export)
-from volttron.platform.agent import utils
+from volttron.platform.agent.vipagent import (RPCAgent, periodic, onevent, 
+                                              jsonapi, export, 
+                                              QueryAddressesMixin, spawn)
 
 from volttron.platform.jsonrpc import (INTERNAL_ERROR, INVALID_PARAMS,
                                        INVALID_REQUEST, METHOD_NOT_FOUND,
                                        PARSE_ERROR, UNHANDLED_EXCEPTION)
->>>>>>> 8f0fd0f6
 
 utils.setup_logging()
 _log = logging.getLogger(__name__)
@@ -111,12 +98,7 @@
     if not vc_vip_address:
         raise ValueError('Invalid volttron_central_vip_address')
 
-<<<<<<< HEAD
-    class Agent(RPCAgent, QueryAddressesMixin):
-=======
-    class Agent(RPCAgent, ChannelMixin):
->>>>>>> 8f0fd0f6
-
+    class Agent(RPCAgent, QueryAddressesMixin, ChannelMixin):
         def __init__(self, **kwargs):
 
             super(Agent, self).__init__(vip_identity=vip_identity, **kwargs)
